--- conflicted
+++ resolved
@@ -952,15 +952,11 @@
     argument("--permission_file", help="file path for json encoded permissions, see https://vast.ai/docs/cli/roles-and-permissions for more information", type=str),
     argument("--key_params", help="optional wildcard key params for advanced keys", type=str),
     usage="vastai create api-key --name NAME --permission_file PERMISSIONS",
-<<<<<<< HEAD
-    help="Create a new api-key with restricted permissions. Can be sent to other users and teammates in the future",
+    help="Create a new api-key with restricted permissions. Can be sent to other users and teammates",
     epilog=deindent("""
         In order to create api keys you must understand how permissions must be sent via json format. 
         You can find more information about permissions here: https://vast.ai/docs/cli/roles-and-permissions
     """)
-=======
-    help="Create a new api-key with restricted permissions. Can be sent to other users and teammates",
->>>>>>> 46789211
 )
 def create__api_key(args):
 
@@ -3401,7 +3397,6 @@
 
 
 
-<<<<<<< HEAD
 @parser.command(
     argument("ID", help="id of the role", type=int),
     argument("--name", help="name of the template", type=str),
@@ -3418,8 +3413,6 @@
         print(json.dumps(r.json(), indent=1))
     else:
         print(r.json())
-=======
->>>>>>> 46789211
 
 login_deprecated_message = """
 login via the command line is no longer supported.
